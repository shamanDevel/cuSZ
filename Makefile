--- conflicted
+++ resolved
@@ -6,11 +6,6 @@
 CXX       := g++
 NVCC      := nvcc
 STD       := -std=c++11
-<<<<<<< HEAD
-=======
-CCFLAGS   := $(STD) -O3 -g
-NVCCFLAGS := $(STD) -O3 -g --expt-relaxed-constexpr
->>>>>>> d4c3d9d5
 HOST_DBG  := -O0 -g
 CUDA_DBG  := -O0 -G -g
 SRC_DIR   := src
@@ -18,21 +13,13 @@
 BIN_DIR   := bin
 
 GPU_VOLTA := -gencode=arch=compute_70,code=sm_70
-<<<<<<< HEAD
+# CUDA versions prior to 10.0 require this to be commented out
 GPU_TURING:= -gencode=arch=compute_75,code=sm_75
 GPU_AMPERE:= -gencode=arch=compute_80,code=sm_80
 DEPLOY    := $(GPU_VOLTA) $(GPU_TURING)
 
 CCFLAGS   := $(STD) -O3
-NVCCFLAGS := $(STD) $(DEPLOY)
-=======
-# CUDA versions prior to 10.0 require this to be commented out
-GPU_TURING:= -gencode=arch=compute_75,code=sm_75
-DEPLOY    := $(GPU_VOLTA) $(GPU_TURING)
-
-CCFLAGS   := $(STD) -O3
 NVCCFLAGS := $(STD) $(DEPLOY) --expt-relaxed-constexpr
->>>>>>> d4c3d9d5
 
 CCFILES   := $(wildcard $(SRC_DIR)/*.cc)
 
