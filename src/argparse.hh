#ifndef ARGPARSE_HH
#define ARGPARSE_HH

/**
 * @file argparse.hh
 * @author Jiannan Tian
 * @brief Argument parser (header).
 * @version 0.1
 * @date 2020-09-20
 * Created on: 20-04-24
 *
 * @copyright (C) 2020 by Washington State University, The University of Alabama, Argonne National Laboratory
 * See LICENSE in top-level directory
 *
 */

#include <cstdlib>
#include <iostream>
#include <regex>
#include <string>

#include "types.hh"
#include "utils/format.hh"

using std::string;

extern const char* version_text;
extern const int   version;
extern const int   compatibility;

typedef struct ArgPack {
    // TODO [ ] metadata
    // TODO [x] metric/stat
    stat_t stat;

    int read_args_status{0};

    string cx_path2file;
    string c_huff_base, c_fo_q, c_fo_outlier, c_fo_yamp;
    string x_fi_q, x_fi_outlier, x_fi_yamp, x_fo_xd;
    string x_fi_origin;

    string mode;  // abs (absolute), r2r (relative to value range)
    string demo_dataset;
    string opath;
    string dtype;
<<<<<<< HEAD
    int    dict_size;
    int    quant_byte;
    int    huff_byte;
    int    huffman_chunk;
    int    n_dim, d0, d1, d2, d3;
    double mantissa, exponent;
    bool   to_archive, to_extract, to_dryrun;
    bool   autotune_huffman_chunk;
    bool   use_demo;
    bool   verbose;
    bool   to_verify;
    bool   verify_huffman;
    bool   skip_huffman, skip_writex;
    bool   pre_binning;

    int  input_rep;        // for standalone huffman
    int  huffman_datalen;  // for standalone huffman
    bool to_encode;        // for standalone huffman
    bool to_decode;        // for standalone huffman
    bool get_entropy;      // for standalone huffman (not in use)
    bool to_gzip;          // wenyu: whether to do a gzip lossless compression on encoded data
    bool to_nvcomp;        // whether or not to activate nvidia parallel cascading compression
    bool to_gtest;         // whether or not to activate unit test
=======
    int    dict_size{1024};
    int    quant_byte{2}, huff_byte{4};
    int    huffman_chunk{512};
    int    n_dim{-1}, d0{1}, d1{1}, d2{1}, d3{1};
    int    p0{1}, p1{1}, p2{1}, p3{1};
    double mantissa{1.0}, exponent{-4.0};
    bool   to_archive{false}, to_extract{false}, to_dryrun{false};
    bool   autotune_huffman_chunk{true};
    bool   use_demo{false};
    bool   verbose{false}, to_verify{false};
    bool   export_codebook{false};
    bool   verify_huffman{false};
    bool   skip_huffman{false}, skip_writex{false};
    bool   pre_binning{false};

    bool conduct_partition_experiment{false};

    bool to_gzip;  // wenyu: whether to do a gzip lossless compression on encoded data

    bool get_huff_entropy{false};
    bool get_huff_avg_bitcount{false};

    // for standalone Huffman
    int  input_rep{2};
    int  huffman_datalen{-1};
    bool to_encode{false};
    bool to_decode{false};
>>>>>>> e4a11bfd

    static string format(const string& s);

    int trap(int _status);

    void CheckArgs();

    void HuffmanCheckArgs();

    static void cuszDoc();

    static void HuffmanDoc();

    static void cuszFullDoc();

    ArgPack(int argc, char** argv);

    ArgPack(int argc, char** argv, bool standalone_huffman);

    void SortOutFilenames();

} argpack;

#endif  // ARGPARSE_HH<|MERGE_RESOLUTION|>--- conflicted
+++ resolved
@@ -44,31 +44,7 @@
     string demo_dataset;
     string opath;
     string dtype;
-<<<<<<< HEAD
-    int    dict_size;
-    int    quant_byte;
-    int    huff_byte;
-    int    huffman_chunk;
-    int    n_dim, d0, d1, d2, d3;
-    double mantissa, exponent;
-    bool   to_archive, to_extract, to_dryrun;
-    bool   autotune_huffman_chunk;
-    bool   use_demo;
-    bool   verbose;
-    bool   to_verify;
-    bool   verify_huffman;
-    bool   skip_huffman, skip_writex;
-    bool   pre_binning;
 
-    int  input_rep;        // for standalone huffman
-    int  huffman_datalen;  // for standalone huffman
-    bool to_encode;        // for standalone huffman
-    bool to_decode;        // for standalone huffman
-    bool get_entropy;      // for standalone huffman (not in use)
-    bool to_gzip;          // wenyu: whether to do a gzip lossless compression on encoded data
-    bool to_nvcomp;        // whether or not to activate nvidia parallel cascading compression
-    bool to_gtest;         // whether or not to activate unit test
-=======
     int    dict_size{1024};
     int    quant_byte{2}, huff_byte{4};
     int    huffman_chunk{512};
@@ -86,7 +62,9 @@
 
     bool conduct_partition_experiment{false};
 
-    bool to_gzip;  // wenyu: whether to do a gzip lossless compression on encoded data
+    bool to_gzip{false};    // wenyu: whether to do a gzip lossless compression on encoded data
+    bool to_nvcomp{false};  // whether or not to activate nvidia parallel cascading compression
+    bool to_gtest{false};   // whether or not to activate unit test
 
     bool get_huff_entropy{false};
     bool get_huff_avg_bitcount{false};
@@ -96,7 +74,6 @@
     int  huffman_datalen{-1};
     bool to_encode{false};
     bool to_decode{false};
->>>>>>> e4a11bfd
 
     static string format(const string& s);
 
