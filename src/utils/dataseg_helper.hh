--- conflicted
+++ resolved
@@ -21,37 +21,6 @@
 
 class DataSeg {
    public:
-<<<<<<< HEAD
-    std::unordered_map<cuszSEG, int> name2order = {
-        {cuszSEG::HEADER, 0}, {cuszSEG::BOOK, 1},      {cuszSEG::QUANT, 2},     {cuszSEG::REVBOOK, 3},
-        {cuszSEG::SPFMT, 4},  {cuszSEG::HUFF_META, 5}, {cuszSEG::HUFF_DATA, 6},  //
-        {cuszSEG::ANCHOR, 7}};
-
-    std::unordered_map<int, cuszSEG> order2name = {
-        {0, cuszSEG::HEADER}, {1, cuszSEG::BOOK},      {2, cuszSEG::QUANT},     {3, cuszSEG::REVBOOK},
-        {4, cuszSEG::SPFMT},  {5, cuszSEG::HUFF_META}, {6, cuszSEG::HUFF_DATA},  //
-        {7, cuszSEG::ANCHOR}};
-
-    std::unordered_map<cuszSEG, uint32_t> nbyte = {
-        {cuszSEG::HEADER, sizeof(cusz_header)},
-        {cuszSEG::BOOK, 0U},
-        {cuszSEG::QUANT, 0U},
-        {cuszSEG::REVBOOK, 0U},
-        {cuszSEG::ANCHOR, 0U},
-        {cuszSEG::SPFMT, 0U},
-        {cuszSEG::HUFF_META, 0U},
-        {cuszSEG::HUFF_DATA, 0U}};
-
-    std::unordered_map<cuszSEG, std::string> name2str{
-        {cuszSEG::HEADER, "HEADER"},       {cuszSEG::BOOK, "BOOK"},          {cuszSEG::QUANT, "QUANT"},
-        {cuszSEG::REVBOOK, "REVBOOK"},     {cuszSEG::ANCHOR, "ANCHOR"},      {cuszSEG::SPFMT, "SPFMT"},
-        {cuszSEG::HUFF_META, "HUFF_META"}, {cuszSEG::HUFF_DATA, "HUFF_DATA"}};
-
-    std::vector<uint32_t> offset;
-
-    uint32_t    get_offset(cuszSEG name) { return offset.at(name2order.at(name)); }
-    std::string get_namestr(cuszSEG name) { return name2str.at(name); }
-=======
     std::unordered_map<cusz::SEG, int> name2order = {
         {cusz::SEG::HEADER, 0}, {cusz::SEG::BOOK, 1},      {cusz::SEG::QUANT, 2},     {cusz::SEG::REVBOOK, 3},
         {cusz::SEG::SPFMT, 4},  {cusz::SEG::HUFF_META, 5}, {cusz::SEG::HUFF_DATA, 6},  //
@@ -81,7 +50,6 @@
 
     uint32_t    get_offset(cusz::SEG name) { return offset.at(name2order.at(name)); }
     std::string get_namestr(cusz::SEG name) { return name2str.at(name); }
->>>>>>> 95216b94
 };
 
 struct DatasegHelper {
