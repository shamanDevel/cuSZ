--- conflicted
+++ resolved
@@ -139,10 +139,6 @@
 
     auto decode_meta = mem::CreateHostSpaceAndMemcpyFromDevice(d_decode_meta, decode_meta_size);
 
-<<<<<<< HEAD
-    auto d_singleton = mem::CreateCUDASpace<uint8__t>(total_bytes);
-=======
->>>>>>> d4c3d9d5
 
     // Non-deflated output
     auto d_h         = mem::CreateCUDASpace<H>(len);
@@ -154,32 +150,20 @@
 
     // --------------------------------
 
-<<<<<<< HEAD
-    {  // encode by memory copy of same-length code
-=======
     // fix-length space
     {
->>>>>>> d4c3d9d5
         auto blockDim = tBLK_ENCODE;
         auto gridDim  = (len - 1) / blockDim + 1;
         EncodeFixedLen<Q, H><<<gridDim, blockDim>>>(d_in, d_h, len, d_canonical_cb);
         cudaDeviceSynchronize();
     }
 
-<<<<<<< HEAD
-    // deflating
-    auto n_chunk           = (len - 1) / chunk_size + 1;
-    auto d_hcode_bitwidths = mem::CreateCUDASpace<size_t>(n_chunk);
-
-    {  // deflate
-=======
     // deflate
     auto n_chunk       = (len - 1) / chunk_size + 1;  // |
     auto d_h_bitwidths = mem::CreateCUDASpace<size_t>(n_chunk);
     cout << log_info << "chunk.size:\t" << chunk_size << endl;
     cout << log_dbg << "chunk.num:\t" << n_chunk << endl;
     {
->>>>>>> d4c3d9d5
         auto blockDim = tBLK_DEFLATE;
         auto gridDim  = (n_chunk - 1) / blockDim + 1;
         Deflate<H><<<gridDim, blockDim>>>(d_h, len, d_h_bitwidths, chunk_size);
@@ -225,16 +209,6 @@
     io::WriteBinaryFile(h, total_uInts, new string(f_in + ".dh"));
     // to save first, entry and keys
     io::WriteBinaryFile(                                      //
-<<<<<<< HEAD
-        reinterpret_cast<uint8__t*>(first),                   //
-        sizeof(int) * (2 * type_bw) + sizeof(Q) * dict_size,  // first, entry, reversed dict (keys)
-        new string(f_bcode + ".cHcb"));
-
-    size_t metadata_size = (2 * n_chunk) * sizeof(decltype(hcode_meta))            //
-                           + sizeof(int) * (2 * type_bw) + sizeof(Q) * dict_size;  // uint8__t
-
-    cudaFree(d_bcode);
-=======
         reinterpret_cast<uint8_t*>(decode_meta),              //
         sizeof(H) * (2 * type_bw) + sizeof(Q) * dict_size,  // first, entry, reversed dict (keys)
         new string(f_in + ".cHcb"));
@@ -244,7 +218,6 @@
 
     //////// clean up
     cudaFree(d_in);
->>>>>>> d4c3d9d5
     cudaFree(d_freq);
     cudaFree(d_canonical_cb);
     cudaFree(d_decode_meta);
@@ -266,14 +239,9 @@
     int          dict_size)
 {
     auto type_bw             = sizeof(H) * 8;
-<<<<<<< HEAD
-    auto canonical_meta      = sizeof(int) * (2 * type_bw) + sizeof(Q) * dict_size;
-    auto canonical_singleton = io::ReadBinaryFile<uint8__t>(f_bcode_base + ".cHcb", canonical_meta);
-=======
     auto canonical_meta      = sizeof(H) * (2 * type_bw) + sizeof(Q) * dict_size;
     auto canonical_singleton = io::ReadBinaryFile<uint8_t>(f_bcode_base + ".cHcb", canonical_meta);
     cudaDeviceSynchronize();
->>>>>>> d4c3d9d5
 
     auto n_chunk  = (len - 1) / chunk_size + 1;
     auto hcode    = io::ReadBinaryFile<H>(f_bcode_base + ".dh", total_uInts);
