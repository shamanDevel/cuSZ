--- conflicted
+++ resolved
@@ -47,11 +47,7 @@
 
 int ht_state_num;
 int ht_all_nodes;
-<<<<<<< HEAD
-//const int nvcompTHLD = 30;
-using uint8__t = uint8_t;
-=======
->>>>>>> 2b0114a2
+// const int nvcompTHLD = 30;
 
 template <typename UInt_Input>
 void lossless::wrapper::GetFrequency(UInt_Input* d_in, size_t len, unsigned int* d_freq, int dict_size)
@@ -123,18 +119,14 @@
 }
 
 template <typename Quant, typename Huff, typename Data>
-<<<<<<< HEAD
-std::tuple<size_t, size_t, size_t, bool>
-lossless::interface::HuffmanEncode(string& basename, Quant* d_in, size_t len, int chunk_size, bool to_nvcomp, int dict_size)
-=======
-std::tuple<size_t, size_t, size_t> lossless::interface::HuffmanEncode(
+std::tuple<size_t, size_t, size_t, bool> lossless::interface::HuffmanEncode(
     string& basename,
     Quant*  d_in,
     size_t  len,
     int     chunk_size,
+    bool    to_nvcomp,
     int     dict_size,
     bool    export_cb)
->>>>>>> 2b0114a2
 {
     // histogram
     ht_state_num = 2 * dict_size;
@@ -227,37 +219,38 @@
             cudaMemcpyDeviceToHost);
     }
 
-    bool nvcomp_in_use=false;
-    //if(!gzip_in_use && len*4/sizeof(Huff)/total_uInts>=nvcompTHLD){
-    if(to_nvcomp){
-        int* uncompressed_data;
+    bool nvcomp_in_use = false;
+    // if(!gzip_in_use && len*4/sizeof(Huff)/total_uInts>=nvcompTHLD){
+    if (to_nvcomp) {
+        int*         uncompressed_data;
         const size_t in_bytes = sizeof(Huff) * total_uInts;
         cudaMalloc(&uncompressed_data, in_bytes);
         cudaMemcpy(uncompressed_data, h, in_bytes, cudaMemcpyHostToDevice);
         cudaStream_t stream;
         cudaStreamCreate(&stream);
-        //2 layers RLE, 1 Delta encoding, bitpacking enabled
-        nvcomp::CascadedCompressor<int> compressor(uncompressed_data, in_bytes/sizeof(int), 2, 1, true);
-        const size_t temp_size = compressor.get_temp_size();
-        void * temp_space;
+        // 2 layers RLE, 1 Delta encoding, bitpacking enabled
+        nvcomp::CascadedCompressor<int> compressor(uncompressed_data, in_bytes / sizeof(int), 2, 1, true);
+        const size_t                    temp_size = compressor.get_temp_size();
+        void*                           temp_space;
         cudaMalloc(&temp_space, temp_size);
         size_t output_size = compressor.get_max_output_size(temp_space, temp_size);
-        void * output_space;
+        void*  output_space;
         cudaMalloc(&output_space, output_size);
         compressor.compress_async(temp_space, temp_size, output_space, &output_size, stream);
         cudaStreamSynchronize(stream);
 
         delete[] h;
-        total_uInts=output_size/sizeof(Huff);
-        h=new Huff[total_uInts]();
+        total_uInts = output_size / sizeof(Huff);
+        h           = new Huff[total_uInts]();
         cudaMemcpy(h, output_space, output_size, cudaMemcpyDeviceToHost);
         cudaFree(uncompressed_data);
         cudaFree(temp_space);
         cudaFree(output_space);
         cudaStreamDestroy(stream);
 
-        //record nvcomp status in metadata
-        nvcomp_in_use=true;
+        // record nvcomp status in metadata
+        // TODO nvcomp_in_use is to export: rename it
+        nvcomp_in_use = true;
     }
 
     auto time_a = hires::now();
@@ -355,31 +348,31 @@
     auto block_dim       = HuffConfig::Db_deflate;  // the same as deflating
     auto grid_dim        = (n_chunk - 1) / block_dim + 1;
 
-    auto d_xq              = mem::CreateCUDASpace<Quant>(len);
-    auto d_huff_multibyte  = mem::CreateDeviceSpaceAndMemcpyFromHost(huff_multibyte, total_uInts);
-
-    //if nvcomp is used to compress *.hbyte
-    if(nvcomp_in_use){
+    auto d_xq             = mem::CreateCUDASpace<Quant>(len);
+    auto d_huff_multibyte = mem::CreateDeviceSpaceAndMemcpyFromHost(huff_multibyte, total_uInts);
+
+    // if nvcomp is used to compress *.hbyte
+    if (nvcomp_in_use) {
         cudaStream_t stream;
         cudaStreamCreate(&stream);
 
-        nvcomp::Decompressor<int> decompressor(d_huff_multibyte, total_uInts*sizeof(Huff), stream);
-        const size_t temp_size = decompressor.get_temp_size();
-        void * temp_space;
+        nvcomp::Decompressor<int> decompressor(d_huff_multibyte, total_uInts * sizeof(Huff), stream);
+        const size_t              temp_size = decompressor.get_temp_size();
+        void*                     temp_space;
         cudaMalloc(&temp_space, temp_size);
 
         const size_t output_count = decompressor.get_num_elements();
-        int * output_space;
-        cudaMalloc((void**)&output_space, output_count*sizeof(int));
+        int*         output_space;
+        cudaMalloc((void**)&output_space, output_count * sizeof(int));
 
         decompressor.decompress_async(temp_space, temp_size, output_space, output_count, stream);
 
         cudaStreamSynchronize(stream);
         cudaFree(d_huff_multibyte);
 
-        d_huff_multibyte=mem::CreateCUDASpace<Huff>((unsigned long)(output_count*sizeof(int)));
-        cudaMemcpy(d_huff_multibyte,output_space,output_count*sizeof(int),cudaMemcpyDeviceToDevice);
-        total_uInts=output_count*sizeof(int)/sizeof(Huff);
+        d_huff_multibyte = mem::CreateCUDASpace<Huff>((unsigned long)(output_count * sizeof(int)));
+        cudaMemcpy(d_huff_multibyte, output_space, output_count * sizeof(int), cudaMemcpyDeviceToDevice);
+        total_uInts = output_count * sizeof(int) / sizeof(Huff);
 
         cudaFree(output_space);
 
@@ -411,40 +404,18 @@
 // using Q1 = QuantTrait<1>::Quant;
 // using H4 = HuffTrait<4>::Huff;
 
-template tuple3ul lossless::interface::HuffmanEncode<UI1, UI4, FP4>(string&, UI1*, size_t, int, int, bool);
-template tuple3ul lossless::interface::HuffmanEncode<UI2, UI4, FP4>(string&, UI2*, size_t, int, int, bool);
-template tuple3ul lossless::interface::HuffmanEncode<UI1, UI8, FP4>(string&, UI1*, size_t, int, int, bool);
-template tuple3ul lossless::interface::HuffmanEncode<UI2, UI8, FP4>(string&, UI2*, size_t, int, int, bool);
-
-<<<<<<< HEAD
-template tuple3ul lossless::interface::HuffmanEncode<UI1, UI4, FP4>(string&, UI1*, size_t, int, bool, int);
-template tuple3ul lossless::interface::HuffmanEncode<UI2, UI4, FP4>(string&, UI2*, size_t, int, bool, int);
-template tuple3ul lossless::interface::HuffmanEncode<UI4, UI4, FP4>(string&, UI4*, size_t, int, bool, int);
-template tuple3ul lossless::interface::HuffmanEncode<UI1, UI8, FP4>(string&, UI1*, size_t, int, bool, int);
-template tuple3ul lossless::interface::HuffmanEncode<UI2, UI8, FP4>(string&, UI2*, size_t, int, bool, int);
-template tuple3ul lossless::interface::HuffmanEncode<UI4, UI8, FP4>(string&, UI4*, size_t, int, bool, int);
-template tuple3ul lossless::interface::HuffmanEncode<UI1, UI8_2, FP4>(string&, UI1*, size_t, int, bool, int);
-template tuple3ul lossless::interface::HuffmanEncode<UI2, UI8_2, FP4>(string&, UI2*, size_t, int, bool, int);
-template tuple3ul lossless::interface::HuffmanEncode<UI4, UI8_2, FP4>(string&, UI4*, size_t, int, bool, int);
+// clang-format off
+template tuple_3ul_1bool lossless::interface::HuffmanEncode<UI1, UI4, FP4>(string&, UI1*, size_t, int, bool, int, bool);
+template tuple_3ul_1bool lossless::interface::HuffmanEncode<UI2, UI4, FP4>(string&, UI2*, size_t, int, bool, int, bool);
+template tuple_3ul_1bool lossless::interface::HuffmanEncode<UI1, UI8, FP4>(string&, UI1*, size_t, int, bool, int, bool);
+template tuple_3ul_1bool lossless::interface::HuffmanEncode<UI2, UI8, FP4>(string&, UI2*, size_t, int, bool, int, bool);
 
 template UI1* lossless::interface::HuffmanDecode<UI1, UI4, FP4>(std::string&, size_t, int, int, bool, int);
 template UI2* lossless::interface::HuffmanDecode<UI2, UI4, FP4>(std::string&, size_t, int, int, bool, int);
-template UI4* lossless::interface::HuffmanDecode<UI4, UI4, FP4>(std::string&, size_t, int, int, bool, int);
-template UI1* lossless::interface::HuffmanDecode<UI1, UI8, FP4>(std::string&, size_t, int, int, bool, int);  // uint64_t
+template UI1* lossless::interface::HuffmanDecode<UI1, UI8, FP4>(std::string&, size_t, int, int, bool, int);
 template UI2* lossless::interface::HuffmanDecode<UI2, UI8, FP4>(std::string&, size_t, int, int, bool, int);
-template UI4* lossless::interface::HuffmanDecode<UI4, UI8, FP4>(std::string&, size_t, int, int, bool, int);
-template UI1* lossless::interface::HuffmanDecode<UI1, UI8_2, FP4>(std::string&, size_t, int, int, bool, int);  // uint64_t
-template UI2* lossless::interface::HuffmanDecode<UI2, UI8_2, FP4>(std::string&, size_t, int, int, bool, int);
-template UI4* lossless::interface::HuffmanDecode<UI4, UI8_2, FP4>(std::string&, size_t, int, int, bool, int);
-// clang-format off
-=======
+
 template void lossless::interface::HuffmanEncodeWithTree_3D<UI1, UI4>(Index<3>::idx_t, string&, UI1*, size_t, int);
 template void lossless::interface::HuffmanEncodeWithTree_3D<UI1, UI8>(Index<3>::idx_t, string&, UI1*, size_t, int);
 template void lossless::interface::HuffmanEncodeWithTree_3D<UI2, UI4>(Index<3>::idx_t, string&, UI2*, size_t, int);
-template void lossless::interface::HuffmanEncodeWithTree_3D<UI2, UI8>(Index<3>::idx_t, string&, UI2*, size_t, int);
-
-template UI1* lossless::interface::HuffmanDecode<UI1, UI4, FP4>(std::string&, size_t, int, int, int);
-template UI2* lossless::interface::HuffmanDecode<UI2, UI4, FP4>(std::string&, size_t, int, int, int);
-template UI1* lossless::interface::HuffmanDecode<UI1, UI8, FP4>(std::string&, size_t, int, int, int);
-template UI2* lossless::interface::HuffmanDecode<UI2, UI8, FP4>(std::string&, size_t, int, int, int);
->>>>>>> 2b0114a2
+template void lossless::interface::HuffmanEncodeWithTree_3D<UI2, UI8>(Index<3>::idx_t, string&, UI2*, size_t, int);