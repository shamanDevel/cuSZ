/**
 * @file definition.hh
 * @author Jiannan Tian
 * @brief
 * @version 0.3
 * @date 2021-09-20
 *
 * (C) 2021 by Washington State University, Argonne National Laboratory
 *
 */

#ifndef CUSZ_COMMON_DEFINITION_HH
#define CUSZ_COMMON_DEFINITION_HH

#include <cstdint>
#include <unordered_map>
#include <vector>

namespace cusz {

enum class TASK { COMPRESS, DECOMPRESS, EXPERIMENT, COMPRESS_DRYRUN };
enum class DEV { TEST, DEV, RELEASE };
enum class LOC { HOST, DEVICE, HOST_DEVICE, UNIFIED, FS, NONE, __BUFFER };
enum class WHEN { COMPRESS, DECOMPRESS, EXPERIMENT, COMPRESS_DRYRUN };
enum class ALIGNDATA { NONE, SQUARE_MATRIX, POWEROF2, NEXT_EVEN };
enum class ALIGNMEM { NONE, WARP32B, WARP64B, WARP128B };

<<<<<<< HEAD
struct cuszCOMPONENTS {
=======
struct COMPONENTS {
>>>>>>> 95216b94
    struct PREDICTOR {
        static const uint32_t LORENZO   = 0;
        static const uint32_t LORENZOII = 1;
        static const uint32_t SPLINE3   = 2;
    };
    struct CODEC {
        static const uint32_t HUFFMAN_COARSE = 0;
    };
    struct SPREDUCER {
        static const uint32_t CSR11 = 0;
    };
};

// TODO when to use ADDR8?
// TODO change to `enum class`
<<<<<<< HEAD
enum class cuszSEG { HEADER, BOOK, QUANT, REVBOOK, ANCHOR, SPFMT, HUFF_META, HUFF_DATA };

namespace cusz {
=======
enum class SEG { HEADER, BOOK, QUANT, REVBOOK, ANCHOR, SPFMT, HUFF_META, HUFF_DATA };

>>>>>>> 95216b94
enum class execution { cuda, serial };
enum class method { native, thrust };

struct OK {
    template <cusz::DEV m>
    static void ALLOC()
    {
        static_assert(
            m == cusz::DEV::TEST or m == cusz::DEV::DEV,  //
            "muse be cusz::DEV::TEST or cusz::DEV::DEV; use with caution");
    }

    template <cusz::DEV m>
    static void FREE()
    {
        static_assert(
            m == cusz::DEV::TEST or m == cusz::DEV::DEV,  //
            "muse be cusz::DEV::TEST or cusz::DEV::DEV; use with caution");
    }
};

using ADDR4 = uint32_t;
using ADDR8 = size_t;

using FREQ = uint32_t;

};  // namespace cusz

#endif<|MERGE_RESOLUTION|>--- conflicted
+++ resolved
@@ -25,11 +25,7 @@
 enum class ALIGNDATA { NONE, SQUARE_MATRIX, POWEROF2, NEXT_EVEN };
 enum class ALIGNMEM { NONE, WARP32B, WARP64B, WARP128B };
 
-<<<<<<< HEAD
-struct cuszCOMPONENTS {
-=======
 struct COMPONENTS {
->>>>>>> 95216b94
     struct PREDICTOR {
         static const uint32_t LORENZO   = 0;
         static const uint32_t LORENZOII = 1;
@@ -45,14 +41,8 @@
 
 // TODO when to use ADDR8?
 // TODO change to `enum class`
-<<<<<<< HEAD
-enum class cuszSEG { HEADER, BOOK, QUANT, REVBOOK, ANCHOR, SPFMT, HUFF_META, HUFF_DATA };
-
-namespace cusz {
-=======
 enum class SEG { HEADER, BOOK, QUANT, REVBOOK, ANCHOR, SPFMT, HUFF_META, HUFF_DATA };
 
->>>>>>> 95216b94
 enum class execution { cuda, serial };
 enum class method { native, thrust };
 
